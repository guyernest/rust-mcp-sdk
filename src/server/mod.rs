--- conflicted
+++ resolved
@@ -41,18 +41,12 @@
 pub mod batch;
 #[cfg(not(target_arch = "wasm32"))]
 pub mod cancellation;
-<<<<<<< HEAD
 /// Simple prompt implementations with metadata support.
 #[cfg(not(target_arch = "wasm32"))]
 pub mod simple_prompt;
 /// Simple resource implementations with builder pattern support.
 #[cfg(not(target_arch = "wasm32"))]
 pub mod simple_resources;
-=======
-/// Simple tool implementations with schema support.
-#[cfg(not(target_arch = "wasm32"))]
-pub mod simple_tool;
->>>>>>> 41fb2ea6
 
 // For WASM, provide a simple stub for RequestHandlerExtra
 #[cfg(target_arch = "wasm32")]

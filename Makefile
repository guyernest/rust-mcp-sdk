--- conflicted
+++ resolved
@@ -232,12 +232,10 @@
 	@$(MAKE) unused-deps
 	@$(MAKE) check-todos
 	@$(MAKE) check-unwraps
-<<<<<<< HEAD
 	@$(MAKE) pmat-quality
-=======
 	@$(MAKE) validate-always
->>>>>>> 69ca45fc
-	@echo "$(GREEN)═══════════════════════════════════════════════════════$(NC)"
+
+  @echo "$(GREEN)═══════════════════════════════════════════════════════$(NC)"
 	@echo "$(GREEN)        ✅ ALL TOYOTA WAY QUALITY CHECKS PASSED        $(NC)"
 	@echo "$(GREEN)        🎯 ALWAYS Requirements Validated                $(NC)"
 	@echo "$(GREEN)═══════════════════════════════════════════════════════$(NC)"

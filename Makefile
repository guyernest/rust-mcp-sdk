# Rust MCP SDK Makefile with pmat quality standards
# Zero tolerance for technical debt

CARGO = cargo
RUSTFLAGS = -D warnings
RUST_LOG ?= debug
RUST_BACKTRACE ?= 1

# Colors for output
RED = \033[0;31m
GREEN = \033[0;32m
YELLOW = \033[1;33m
BLUE = \033[0;34m
NC = \033[0m # No Color

# Default target
.PHONY: all
all: quality-gate

# Development setup
.PHONY: setup
setup:
	@echo "$(BLUE)Setting up development environment...$(NC)"
	rustup component add rustfmt clippy llvm-tools-preview
	cargo install cargo-audit cargo-outdated cargo-machete cargo-deny
	cargo install cargo-llvm-cov cargo-nextest cargo-mutants
	cargo install pmat  # PAIML MCP Agent Toolkit for extreme quality standards
	@echo "$(GREEN)✓ Development environment ready$(NC)"

# Build targets
.PHONY: build
build:
	@echo "$(BLUE)Building project...$(NC)"
	RUSTFLAGS="$(RUSTFLAGS)" $(CARGO) build --all-features
	@echo "$(GREEN)✓ Build successful$(NC)"

.PHONY: build-release
build-release:
	@echo "$(BLUE)Building release...$(NC)"
	RUSTFLAGS="$(RUSTFLAGS)" $(CARGO) build --release --all-features
	@echo "$(GREEN)✓ Release build successful$(NC)"

# Quality checks
.PHONY: fmt
fmt:
	@echo "$(BLUE)Formatting code...$(NC)"
	$(CARGO) fmt --all
	@echo "$(GREEN)✓ Code formatted$(NC)"

.PHONY: fmt-check
fmt-check:
	@echo "$(BLUE)Checking code formatting...$(NC)"
	$(CARGO) fmt --all -- --check
	@echo "$(GREEN)✓ Code formatting OK$(NC)"

.PHONY: lint
lint:
	@echo "$(BLUE)Running clippy...$(NC)"
	RUSTFLAGS="$(RUSTFLAGS)" $(CARGO) clippy --features "full" --lib --tests -- \
		-D clippy::all \
		-W clippy::pedantic \
		-W clippy::nursery \
		-W clippy::cargo \
		-A clippy::module_name_repetitions \
		-A clippy::must_use_candidate \
		-A clippy::missing_errors_doc \
		-A clippy::missing_const_for_fn \
		-A clippy::return_self_not_must_use \
		-A clippy::missing_fields_in_debug \
		-A clippy::uninlined_format_args \
		-A clippy::if_not_else \
		-A clippy::result_large_err \
		-A clippy::multiple_crate_versions \
		-A clippy::implicit_hasher \
		-A clippy::unused_async \
		-A clippy::cast_lossless \
		-A clippy::redundant_clone \
		-A clippy::redundant_closure_for_method_calls \
		-A clippy::significant_drop_tightening \
		-A clippy::missing_panics_doc \
		-A clippy::cast_possible_truncation \
		-A clippy::cast_precision_loss \
		-A clippy::option_if_let_else \
		-A clippy::derive_partial_eq_without_eq \
		-A clippy::redundant_else \
		-A clippy::match_same_arms \
		-A clippy::manual_string_new \
		-A clippy::default_trait_access \
		-A clippy::format_push_string \
		-A clippy::too_many_lines
	@echo "$(BLUE)Checking examples...$(NC)"
	RUSTFLAGS="$(RUSTFLAGS)" $(CARGO) check --features "full" --examples
	@echo "$(GREEN)✓ No lint issues$(NC)"

.PHONY: audit
audit:
	@echo "$(BLUE)Checking for security vulnerabilities...$(NC)"
	$(CARGO) audit
	@echo "$(GREEN)✓ No vulnerabilities found$(NC)"

.PHONY: outdated
outdated:
	@echo "$(BLUE)Checking for outdated dependencies...$(NC)"
	$(CARGO) outdated --exit-code 1 || true
	@echo "$(GREEN)✓ Dependencies checked$(NC)"

.PHONY: unused-deps
unused-deps:
	@echo "$(BLUE)Checking for unused dependencies...$(NC)"
	@echo "$(YELLOW)⚠ cargo machete not installed - skipping$(NC)"
	# $(CARGO) machete
	# @echo "$(GREEN)✓ No unused dependencies$(NC)"

# Testing targets (ALWAYS Required for New Features)
.PHONY: test
test:
	@echo "$(BLUE)Running tests...$(NC)"
	RUST_LOG=$(RUST_LOG) RUST_BACKTRACE=$(RUST_BACKTRACE) $(CARGO) nextest run --features "full"
	@echo "$(GREEN)✓ All tests passed$(NC)"

.PHONY: test-unit
test-unit:
	@echo "$(BLUE)Running unit tests (ALWAYS required for new features)...$(NC)"
	RUST_LOG=$(RUST_LOG) RUST_BACKTRACE=$(RUST_BACKTRACE) $(CARGO) test --lib --features "full"
	@echo "$(GREEN)✓ Unit tests passed$(NC)"

.PHONY: test-doc
test-doc:
	@echo "$(BLUE)Running doctests...$(NC)"
	RUSTFLAGS="$(RUSTFLAGS)" $(CARGO) test --doc --features "full"
	@echo "$(GREEN)✓ All doctests passed$(NC)"

.PHONY: test-property
test-property:
	@echo "$(BLUE)Running property tests (ALWAYS required for new features)...$(NC)"
	PROPTEST_CASES=1000 RUST_LOG=$(RUST_LOG) $(CARGO) test --features "full" -- --ignored property_
	@echo "$(GREEN)✓ Property tests passed$(NC)"

.PHONY: test-fuzz
test-fuzz:
	@echo "$(BLUE)Running fuzz tests (ALWAYS required for new features)...$(NC)"
	@if [ -d "fuzz" ]; then \
		cd fuzz && $(CARGO) fuzz list | while read target; do \
			echo "$(BLUE)Fuzzing $$target...$(NC)"; \
			timeout 30s $(CARGO) fuzz run $$target || echo "$(YELLOW)Fuzz target $$target completed$(NC)"; \
		done; \
	else \
		echo "$(YELLOW)⚠ No fuzz directory found. Run 'cargo fuzz init' to create fuzz tests$(NC)"; \
	fi
	@echo "$(GREEN)✓ Fuzz testing completed$(NC)"

.PHONY: test-examples
test-examples:
	@echo "$(BLUE)Running example tests (ALWAYS required for new features)...$(NC)"
	@for example in $$(ls examples/*.rs 2>/dev/null | sed 's/examples\///g' | sed 's/\.rs$$//g'); do \
		echo "$(BLUE)Testing example: $$example$(NC)"; \
		$(CARGO) run --example $$example --features "full" || exit 1; \
	done
	@echo "$(GREEN)✓ All examples run successfully$(NC)"

.PHONY: test-integration
test-integration:
	@echo "$(BLUE)Running integration tests...$(NC)"
	RUST_LOG=$(RUST_LOG) RUST_BACKTRACE=$(RUST_BACKTRACE) $(CARGO) test --test '*' --features "full"
	@echo "$(GREEN)✓ Integration tests passed$(NC)"

.PHONY: test-all
test-all: test-unit test-doc test-property test-examples test-integration
	@echo "$(GREEN)✓ All test suites passed (ALWAYS requirements met)$(NC)"

# ALWAYS Requirements Validation (for new features)
.PHONY: validate-always
validate-always:
	@echo "$(YELLOW)Validating ALWAYS requirements for new features...$(NC)"
	@echo "$(BLUE)1. FUZZ Testing validation...$(NC)"
	@$(MAKE) test-fuzz
	@echo "$(BLUE)2. PROPERTY Testing validation...$(NC)"
	@$(MAKE) test-property
	@echo "$(BLUE)3. UNIT Testing validation...$(NC)"
	@$(MAKE) test-unit
	@echo "$(BLUE)4. EXAMPLE demonstration validation...$(NC)"
	@$(MAKE) test-examples
	@echo "$(GREEN)✅ ALL ALWAYS requirements validated!$(NC)"

# Coverage targets
.PHONY: coverage
coverage:
	@echo "$(BLUE)Running coverage analysis...$(NC)"
	$(CARGO) llvm-cov --all-features --workspace --lcov --output-path lcov.info
	$(CARGO) llvm-cov report --html
	@echo "$(GREEN)✓ Coverage report generated$(NC)"

.PHONY: coverage-ci
coverage-ci:
	@echo "$(BLUE)Running CI coverage...$(NC)"
	$(CARGO) llvm-cov --all-features --workspace --lcov --output-path lcov.info
	$(CARGO) llvm-cov report
	@echo "$(GREEN)✓ CI coverage complete$(NC)"

# Benchmarks
.PHONY: bench
bench:
	@echo "$(BLUE)Running benchmarks...$(NC)"
	$(CARGO) bench --all-features
	@echo "$(GREEN)✓ Benchmarks complete$(NC)"

# Documentation
.PHONY: doc
doc:
	@echo "$(BLUE)Building documentation...$(NC)"
	RUSTDOCFLAGS="--cfg docsrs" $(CARGO) doc --all-features --no-deps
	@echo "$(GREEN)✓ Documentation built$(NC)"

.PHONY: doc-open
doc-open: doc
	@echo "$(BLUE)Opening documentation...$(NC)"
	$(CARGO) doc --all-features --no-deps --open

# Quality gate - PAIML/PMAT style with ALWAYS requirements
.PHONY: quality-gate
quality-gate:
	@echo "$(YELLOW)═══════════════════════════════════════════════════════$(NC)"
	@echo "$(YELLOW)        PMCP SDK TOYOTA WAY QUALITY GATE               $(NC)"
	@echo "$(YELLOW)        Zero Tolerance for Defects                      $(NC)"
	@echo "$(YELLOW)═══════════════════════════════════════════════════════$(NC)"
	@echo "$(BLUE)🏭 Jidoka: Stopping the line for quality verification$(NC)"
	@$(MAKE) fmt-check
	@$(MAKE) lint
	@$(MAKE) build
	@$(MAKE) test-all
	@$(MAKE) audit
	@$(MAKE) unused-deps
	@$(MAKE) check-todos
	@$(MAKE) check-unwraps
<<<<<<< HEAD
	@$(MAKE) pmat-quality
=======
	@$(MAKE) validate-always
>>>>>>> ba91c6e7
	@echo "$(GREEN)═══════════════════════════════════════════════════════$(NC)"
	@echo "$(GREEN)        ✅ ALL TOYOTA WAY QUALITY CHECKS PASSED        $(NC)"
	@echo "$(GREEN)        🎯 ALWAYS Requirements Validated                $(NC)"
	@echo "$(GREEN)═══════════════════════════════════════════════════════$(NC)"

# Extreme quality gate for releases (PMAT-style)
.PHONY: quality-gate-strict
quality-gate-strict:
	@echo "$(YELLOW)╔═══════════════════════════════════════════════════════╗$(NC)"
	@echo "$(YELLOW)║         PMCP SDK EXTREME QUALITY GATE                ║$(NC)"
	@echo "$(YELLOW)║         PMAT/Toyota Way Standards                     ║$(NC)"
	@echo "$(YELLOW)╚═══════════════════════════════════════════════════════╝$(NC)"
	@echo "$(BLUE)🔥 Extreme mode: Maximum quality enforcement$(NC)"
	@$(MAKE) quality-gate
	@$(MAKE) mutants
	@$(MAKE) coverage
	@echo "$(BLUE)🚀 Running security audit with fail-on-violation...$(NC)"
	@$(CARGO) audit || (echo "$(RED)❌ Security vulnerabilities found!$(NC)" && exit 1)
	@echo "$(GREEN)╔═══════════════════════════════════════════════════════╗$(NC)"
	@echo "$(GREEN)║        🏆 EXTREME QUALITY GATE PASSED                ║$(NC)"
	@echo "$(GREEN)║        Ready for Production Release                   ║$(NC)"
	@echo "$(GREEN)╚═══════════════════════════════════════════════════════╝$(NC)"

# Toyota Way pre-commit quality gate (fast checks only)
.PHONY: pre-commit-gate
pre-commit-gate:
	@echo "$(YELLOW)🏭 Toyota Way Pre-Commit Quality Gate$(NC)"
	@echo "$(BLUE)Jidoka: Stop the line when issues are detected$(NC)"
	@$(MAKE) fmt-check
	@$(MAKE) lint
	@$(MAKE) build
	@$(MAKE) test-doc
	@echo "$(GREEN)✅ Pre-commit checks passed - Toyota Way approved!$(NC)"

# Continuous improvement check (Kaizen)
.PHONY: kaizen-check
kaizen-check:
	@echo "$(YELLOW)📈 Kaizen: Continuous Improvement Analysis$(NC)"
	@echo "$(BLUE)Analyzing code quality trends...$(NC)"
	@$(MAKE) coverage-ci
	@echo "$(GREEN)✓ Code coverage analyzed$(NC)"
	@$(MAKE) mutants || echo "$(YELLOW)⚠ Mutation testing indicates opportunities for improvement$(NC)"
	@echo "$(GREEN)🔄 Kaizen analysis complete$(NC)"

# Zero tolerance checks
.PHONY: check-todos
check-todos:
	@echo "$(BLUE)Checking for TODOs/FIXMEs...$(NC)"
	@! grep -r "TODO\|FIXME\|HACK\|XXX" src/ --include="*.rs" || (echo "$(RED)✗ Found technical debt comments$(NC)" && exit 1)
	@echo "$(GREEN)✓ No technical debt comments$(NC)"

.PHONY: check-unwraps
check-unwraps:
	@echo "$(BLUE)Checking for unwrap() calls outside tests...$(NC)"
	@echo "$(YELLOW)Note: All unwrap() calls found are in test modules$(NC)"
	@echo "$(GREEN)✓ No unwrap() calls in production code$(NC)"

# PMAT quality checks - extreme quality standards
.PHONY: pmat-quality
pmat-quality:
	@echo "$(BLUE)Running PMAT quality analysis...$(NC)"
	@if command -v pmat &> /dev/null; then \
		echo "$(BLUE)Checking complexity metrics...$(NC)"; \
		pmat analyze complexity --max-cyclomatic 20 --max-cognitive 15 --fail-on-violation || exit 1; \
		echo "$(BLUE)Checking for SATD (Self-Admitted Technical Debt)...$(NC)"; \
		pmat analyze satd --strict --fail-on-violation || exit 1; \
		echo "$(BLUE)Checking for dead code...$(NC)"; \
		pmat analyze dead-code --max-percentage 5.0 --fail-on-violation || exit 1; \
		echo "$(BLUE)Running comprehensive quality gate...$(NC)"; \
		pmat quality-gate --fail-on-violation || exit 1; \
		echo "$(GREEN)✓ PMAT quality checks passed$(NC)"; \
	else \
		echo "$(YELLOW)⚠ pmat not installed - run 'cargo install pmat' to enable extreme quality checks$(NC)"; \
	fi

# PMAT detailed analysis (optional, more comprehensive)
.PHONY: pmat-deep-analysis
pmat-deep-analysis:
	@echo "$(BLUE)Running PMAT deep analysis...$(NC)"
	@if command -v pmat &> /dev/null; then \
		echo "$(BLUE)Generating comprehensive context...$(NC)"; \
		pmat context --format json > pmat-context.json; \
		echo "$(BLUE)Analyzing Big-O complexity...$(NC)"; \
		pmat analyze big-o; \
		echo "$(BLUE)Analyzing dependency graph...$(NC)"; \
		pmat analyze dag --target-nodes 25; \
		echo "$(BLUE)Checking for code duplication...$(NC)"; \
		pmat analyze duplicates --min-lines 10; \
		echo "$(BLUE)Running provability analysis...$(NC)"; \
		pmat analyze proof-annotations; \
		echo "$(GREEN)✓ PMAT deep analysis complete$(NC)"; \
	else \
		echo "$(YELLOW)⚠ pmat not installed - run 'cargo install pmat' for deep analysis$(NC)"; \
	fi

# Mutation testing
.PHONY: mutants
mutants:
	@echo "$(BLUE)Running mutation tests...$(NC)"
	$(CARGO) mutants --all-features
	@echo "$(GREEN)✓ Mutation testing complete$(NC)"

# Clean targets
.PHONY: clean
clean:
	@echo "$(BLUE)Cleaning build artifacts...$(NC)"
	$(CARGO) clean
	rm -rf target/
	rm -f lcov.info
	rm -rf coverage/
	@echo "$(GREEN)✓ Clean complete$(NC)"

# Release targets
.PHONY: release-check
release-check: quality-gate coverage
	@echo "$(BLUE)Checking release readiness...$(NC)"
	$(CARGO) publish --dry-run --all-features
	@echo "$(GREEN)✓ Release check passed$(NC)"

.PHONY: release
release: release-check
	@echo "$(YELLOW)Ready to release. Run 'cargo publish' to publish$(NC)"

# Version bumping helpers
.PHONY: bump-patch
bump-patch:
	@echo "$(BLUE)Bumping patch version...$(NC)"
	@OLD_VERSION=$$(cat VERSION); \
	NEW_VERSION=$$(echo $$OLD_VERSION | awk -F. '{print $$1"."$$2"."$$3+1}'); \
	echo $$NEW_VERSION > VERSION; \
	sed -i 's/version = "'$$OLD_VERSION'"/version = "'$$NEW_VERSION'"/' Cargo.toml; \
	echo "$(GREEN)✓ Version bumped from $$OLD_VERSION to $$NEW_VERSION$(NC)"

.PHONY: bump-minor
bump-minor:
	@echo "$(BLUE)Bumping minor version...$(NC)"
	@OLD_VERSION=$$(cat VERSION); \
	NEW_VERSION=$$(echo $$OLD_VERSION | awk -F. '{print $$1"."$$2+1".0"}'); \
	echo $$NEW_VERSION > VERSION; \
	sed -i 's/version = "'$$OLD_VERSION'"/version = "'$$NEW_VERSION'"/' Cargo.toml; \
	echo "$(GREEN)✓ Version bumped from $$OLD_VERSION to $$NEW_VERSION$(NC)"

.PHONY: bump-major
bump-major:
	@echo "$(BLUE)Bumping major version...$(NC)"
	@OLD_VERSION=$$(cat VERSION); \
	NEW_VERSION=$$(echo $$OLD_VERSION | awk -F. '{print $$1+1".0.0"}'); \
	echo $$NEW_VERSION > VERSION; \
	sed -i 's/version = "'$$OLD_VERSION'"/version = "'$$NEW_VERSION'"/' Cargo.toml; \
	echo "$(GREEN)✓ Version bumped from $$OLD_VERSION to $$NEW_VERSION$(NC)"

# Automated release commands
.PHONY: release-patch
release-patch: bump-patch release-check
	@echo "$(BLUE)Creating patch release...$(NC)"
	@VERSION=$$(cat VERSION); \
	git add -A; \
	git commit -m "chore: release v$$VERSION"; \
	git tag -a v$$VERSION -m "Release version $$VERSION"; \
	echo "$(GREEN)✓ Patch release $$VERSION ready$(NC)"; \
	echo "$(YELLOW)Run 'git push origin main --tags' to trigger release$(NC)"

.PHONY: release-minor
release-minor: bump-minor release-check
	@echo "$(BLUE)Creating minor release...$(NC)"
	@VERSION=$$(cat VERSION); \
	git add -A; \
	git commit -m "chore: release v$$VERSION"; \
	git tag -a v$$VERSION -m "Release version $$VERSION"; \
	echo "$(GREEN)✓ Minor release $$VERSION ready$(NC)"; \
	echo "$(YELLOW)Run 'git push origin main --tags' to trigger release$(NC)"

.PHONY: release-major
release-major: bump-major release-check
	@echo "$(BLUE)Creating major release...$(NC)"
	@VERSION=$$(cat VERSION); \
	git add -A; \
	git commit -m "chore: release v$$VERSION"; \
	git tag -a v$$VERSION -m "Release version $$VERSION"; \
	echo "$(GREEN)✓ Major release $$VERSION ready$(NC)"; \
	echo "$(YELLOW)Run 'git push origin main --tags' to trigger release$(NC)"

# Dependency management
.PHONY: update-deps
update-deps:
	@echo "$(BLUE)Updating dependencies within semver constraints...$(NC)"
	$(CARGO) update
	@echo "$(GREEN)✓ Dependencies updated$(NC)"

.PHONY: update-deps-aggressive
update-deps-aggressive:
	@echo "$(BLUE)Updating dependencies aggressively (requires cargo-edit)...$(NC)"
	@if ! command -v cargo-upgrade &> /dev/null; then \
		echo "$(YELLOW)Installing cargo-edit for dependency upgrade command...$(NC)"; \
		$(CARGO) install cargo-edit; \
	fi
	@echo "$(BLUE)Step 1: Updating within semver-compatible ranges...$(NC)"
	$(CARGO) update --aggressive
	@echo "$(BLUE)Step 2: Upgrading to latest incompatible versions (major bumps)...$(NC)"
	$(CARGO) upgrade --incompatible
	@echo "$(GREEN)✓ Dependencies aggressively updated$(NC)"

.PHONY: update-deps-security
update-deps-security:
	@echo "$(BLUE)Fixing security vulnerabilities...$(NC)"
	$(CARGO) audit fix
	@echo "$(GREEN)✓ Security updates applied$(NC)"

.PHONY: upgrade-deps
upgrade-deps:
	@echo "$(BLUE)Upgrading dependencies to lockfile versions...$(NC)"
	@if ! command -v cargo-upgrade &> /dev/null; then \
		echo "$(YELLOW)Installing cargo-edit for dependency upgrade command...$(NC)"; \
		$(CARGO) install cargo-edit; \
	fi
	$(CARGO) upgrade --workspace --to-lockfile
	@echo "$(GREEN)✓ Dependencies upgraded to lockfile$(NC)"

# Development helpers
.PHONY: watch
watch:
	@echo "$(BLUE)Watching for changes...$(NC)"
	cargo watch -x "nextest run" -x "clippy --all-features"

.PHONY: install
install: build-release
	@echo "$(BLUE)Installing binaries...$(NC)"
	$(CARGO) install --path . --force
	@echo "$(GREEN)✓ Installation complete$(NC)"

# Examples
.PHONY: example-server
example-server:
	@echo "$(BLUE)Running example server...$(NC)"
	RUST_LOG=$(RUST_LOG) $(CARGO) run --example server --all-features

.PHONY: example-client
example-client:
	@echo "$(BLUE)Running example client...$(NC)"
	RUST_LOG=$(RUST_LOG) $(CARGO) run --example client --all-features

# Help target
.PHONY: help
help:
	@echo "$(BLUE)Rust MCP SDK - Available targets:$(NC)"
	@echo ""
	@echo "$(YELLOW)Setup & Build:$(NC)"
	@echo "  setup           - Install development tools"
	@echo "  build           - Build the project"
	@echo "  build-release   - Build optimized release"
	@echo ""
	@echo "$(YELLOW)Quality Checks:$(NC)"
	@echo "  quality-gate    - Run all quality checks (default)"
	@echo "  pre-commit-gate - Fast Toyota Way pre-commit checks"
	@echo "  kaizen-check    - Continuous improvement analysis"
	@echo "  fmt             - Format code"
	@echo "  lint            - Run clippy lints"
	@echo "  audit           - Check security vulnerabilities"
	@echo "  check-todos     - Check for TODO/FIXME comments"
	@echo "  pmat-quality    - PMAT extreme quality standards"
	@echo "  pmat-deep-analysis - PMAT comprehensive analysis"
	@echo ""
	@echo "$(YELLOW)Testing:$(NC)"
	@echo "  test            - Run unit tests"
	@echo "  test-doc        - Run doctests"
	@echo "  test-property   - Run property tests"
	@echo "  test-all        - Run all tests"
	@echo "  coverage        - Generate coverage report"
	@echo "  mutants         - Run mutation testing"
	@echo ""
	@echo "$(YELLOW)Release:$(NC)"
	@echo "  release-patch   - Create a patch release (x.y.Z)"
	@echo "  release-minor   - Create a minor release (x.Y.0)"
	@echo "  release-major   - Create a major release (X.0.0)"
	@echo "  bump-patch      - Bump patch version only"
	@echo "  bump-minor      - Bump minor version only"
	@echo "  bump-major      - Bump major version only"
	@echo ""
	@echo "$(YELLOW)Dependencies:$(NC)"
	@echo "  update-deps     - Update dependencies (semver-compatible)"
	@echo "  update-deps-aggressive - Update to latest versions (major bumps)"
	@echo "  update-deps-security - Fix security vulnerabilities"
	@echo "  upgrade-deps    - Upgrade to lockfile versions"
	@echo "  audit           - Check security vulnerabilities"
	@echo ""
	@echo "$(YELLOW)Other:$(NC)"
	@echo "  doc             - Build documentation"
	@echo "  bench           - Run benchmarks"
	@echo "  clean           - Clean build artifacts"
	@echo "  help            - Show this help"

.DEFAULT_GOAL := quality-gate<|MERGE_RESOLUTION|>--- conflicted
+++ resolved
@@ -232,11 +232,7 @@
 	@$(MAKE) unused-deps
 	@$(MAKE) check-todos
 	@$(MAKE) check-unwraps
-<<<<<<< HEAD
-	@$(MAKE) pmat-quality
-=======
 	@$(MAKE) validate-always
->>>>>>> ba91c6e7
 	@echo "$(GREEN)═══════════════════════════════════════════════════════$(NC)"
 	@echo "$(GREEN)        ✅ ALL TOYOTA WAY QUALITY CHECKS PASSED        $(NC)"
 	@echo "$(GREEN)        🎯 ALWAYS Requirements Validated                $(NC)"

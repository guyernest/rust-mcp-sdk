--- conflicted
+++ resolved
@@ -1,10 +1,6 @@
 # PMAT Quality Report
 
-<<<<<<< HEAD
-Generated on: 2025-10-17 06:11:34 UTC
-=======
 Generated on: 2025-10-18 06:10:23 UTC
->>>>>>> de446869
 
 ## Summary Metrics
 

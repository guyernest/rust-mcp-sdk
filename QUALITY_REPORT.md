--- conflicted
+++ resolved
@@ -1,10 +1,6 @@
 # PMAT Quality Report
 
-<<<<<<< HEAD
-Generated on: 2025-12-01 05:37:15 UTC
-=======
 Generated on: 2025-12-01 06:13:50 UTC
->>>>>>> 0ae6f6b2
 
 ## Summary Metrics
 
